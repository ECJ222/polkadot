// Copyright 2020 Parity Technologies (UK) Ltd.
// This file is part of Polkadot.

// Polkadot is free software: you can redistribute it and/or modify
// it under the terms of the GNU General Public License as published by
// the Free Software Foundation, either version 3 of the License, or
// (at your option) any later version.

// Polkadot is distributed in the hope that it will be useful,
// but WITHOUT ANY WARRANTY; without even the implied warranty of
// MERCHANTABILITY or FITNESS FOR A PARTICULAR PURPOSE.  See the
// GNU General Public License for more details.

// You should have received a copy of the GNU General Public License
// along with Polkadot.  If not, see <http://www.gnu.org/licenses/>.

use always_assert::never;
use futures::{
	channel::oneshot,
	future::{BoxFuture, Fuse, FusedFuture},
	select,
	stream::{FusedStream, FuturesUnordered},
	FutureExt, StreamExt,
};
use futures_timer::Delay;
use std::{
	collections::{hash_map::Entry, HashMap, HashSet},
	sync::Arc,
	task::Poll,
	time::{Duration, Instant},
};

use sp_keystore::SyncCryptoStorePtr;

use polkadot_node_network_protocol::{
	peer_set::PeerSet,
	request_response as req_res,
	request_response::{
		outgoing::{Recipient, RequestError},
		v1::{CollationFetchingRequest, CollationFetchingResponse},
		OutgoingRequest, Requests,
	},
	v1 as protocol_v1, OurView, PeerId, UnifiedReputationChange as Rep, View,
};
use polkadot_node_primitives::{PoV, SignedFullStatement};
use polkadot_node_subsystem_util::metrics::{self, prometheus};
use polkadot_primitives::v1::{CandidateReceipt, CollatorId, Hash, Id as ParaId};
use polkadot_subsystem::{
	jaeger,
	messages::{
		CandidateBackingMessage, CollatorProtocolMessage, IfDisconnected, NetworkBridgeEvent,
		NetworkBridgeMessage,
	},
	overseer, FromOverseer, OverseerSignal, PerLeafSpan, SubsystemContext, SubsystemSender,
};

use crate::error::FatalResult;

use super::{modify_reputation, Result, LOG_TARGET};

#[cfg(test)]
mod tests;

const COST_UNEXPECTED_MESSAGE: Rep = Rep::CostMinor("An unexpected message");
/// Message could not be decoded properly.
const COST_CORRUPTED_MESSAGE: Rep = Rep::CostMinor("Message was corrupt");
/// Network errors that originated at the remote host should have same cost as timeout.
const COST_NETWORK_ERROR: Rep = Rep::CostMinor("Some network error");
const COST_REQUEST_TIMED_OUT: Rep = Rep::CostMinor("A collation request has timed out");
const COST_INVALID_SIGNATURE: Rep = Rep::Malicious("Invalid network message signature");
const COST_REPORT_BAD: Rep = Rep::Malicious("A collator was reported by another subsystem");
const COST_WRONG_PARA: Rep = Rep::Malicious("A collator provided a collation for the wrong para");
const COST_UNNEEDED_COLLATOR: Rep = Rep::CostMinor("An unneeded collator connected");
const BENEFIT_NOTIFY_GOOD: Rep =
	Rep::BenefitMinor("A collator was noted good by another subsystem");

/// Time after starting a collation download from a collator we will start another one from the
/// next collator even if the upload was not finished yet.
///
/// This is to protect from a single slow collator preventing collations from happening.
///
/// With a collation size of 5MB and bandwidth of 500Mbit/s (requirement for Kusama validators),
/// the transfer should be possible within 0.1 seconds. 400 milliseconds should therefore be
/// plenty, even with multiple heads and should be low enough for later collators to still be able
/// to finish on time.
///
/// There is debug logging output, so we can adjust this value based on production results.
const MAX_UNSHARED_DOWNLOAD_TIME: Duration = Duration::from_millis(400);

// How often to check all peers with activity.
#[cfg(not(test))]
const ACTIVITY_POLL: Duration = Duration::from_secs(1);

#[cfg(test)]
const ACTIVITY_POLL: Duration = Duration::from_millis(10);

// How often to poll collation responses.
// This is a hack that should be removed in a refactoring.
// See https://github.com/paritytech/polkadot/issues/4182
const CHECK_COLLATIONS_POLL: Duration = Duration::from_millis(5);

#[derive(Clone, Default)]
pub struct Metrics(Option<MetricsInner>);

impl Metrics {
	fn on_request(&self, succeeded: std::result::Result<(), ()>) {
		if let Some(metrics) = &self.0 {
			match succeeded {
				Ok(()) => metrics.collation_requests.with_label_values(&["succeeded"]).inc(),
				Err(()) => metrics.collation_requests.with_label_values(&["failed"]).inc(),
			}
		}
	}

	/// Provide a timer for `process_msg` which observes on drop.
	fn time_process_msg(&self) -> Option<metrics::prometheus::prometheus::HistogramTimer> {
		self.0.as_ref().map(|metrics| metrics.process_msg.start_timer())
	}

	/// Provide a timer for `handle_collation_request_result` which observes on drop.
	fn time_handle_collation_request_result(
		&self,
	) -> Option<metrics::prometheus::prometheus::HistogramTimer> {
		self.0
			.as_ref()
			.map(|metrics| metrics.handle_collation_request_result.start_timer())
	}

	/// Note the current number of collator peers.
	fn note_collator_peer_count(&self, collator_peers: usize) {
		self.0
			.as_ref()
			.map(|metrics| metrics.collator_peer_count.set(collator_peers as u64));
	}
}

#[derive(Clone)]
struct MetricsInner {
	collation_requests: prometheus::CounterVec<prometheus::U64>,
	process_msg: prometheus::Histogram,
	handle_collation_request_result: prometheus::Histogram,
	collator_peer_count: prometheus::Gauge<prometheus::U64>,
}

impl metrics::Metrics for Metrics {
	fn try_register(
		registry: &prometheus::Registry,
	) -> std::result::Result<Self, prometheus::PrometheusError> {
		let metrics = MetricsInner {
			collation_requests: prometheus::register(
				prometheus::CounterVec::new(
					prometheus::Opts::new(
						"parachain_collation_requests_total",
						"Number of collations requested from Collators.",
					),
					&["success"],
				)?,
				registry,
			)?,
			process_msg: prometheus::register(
				prometheus::Histogram::with_opts(
					prometheus::HistogramOpts::new(
						"parachain_collator_protocol_validator_process_msg",
						"Time spent within `collator_protocol_validator::process_msg`",
					)
				)?,
				registry,
			)?,
			handle_collation_request_result: prometheus::register(
				prometheus::Histogram::with_opts(
					prometheus::HistogramOpts::new(
						"parachain_collator_protocol_validator_handle_collation_request_result",
						"Time spent within `collator_protocol_validator::handle_collation_request_result`",
					)
				)?,
				registry,
			)?,
			collator_peer_count: prometheus::register(
				prometheus::Gauge::new(
					"parachain_collator_peer_count",
					"Amount of collator peers connected",
				)?,
				registry,
			)?,
		};

		Ok(Metrics(Some(metrics)))
	}
}

struct PerRequest {
	/// Responses from collator.
	from_collator: Fuse<BoxFuture<'static, req_res::OutgoingResult<CollationFetchingResponse>>>,
	/// Sender to forward to initial requester.
	to_requester: oneshot::Sender<(CandidateReceipt, PoV)>,
	/// A jaeger span corresponding to the lifetime of the request.
	span: Option<jaeger::Span>,
}

#[derive(Debug)]
struct CollatingPeerState {
	collator_id: CollatorId,
	para_id: ParaId,
	// Advertised relay parents.
	advertisements: HashSet<Hash>,
	last_active: Instant,
}

#[derive(Debug)]
enum PeerState {
	// The peer has connected at the given instant.
	Connected(Instant),
	// Peer is collating.
	Collating(CollatingPeerState),
}

#[derive(Debug)]
enum AdvertisementError {
	Duplicate,
	OutOfOurView,
	UndeclaredCollator,
}

#[derive(Debug)]
struct PeerData {
	view: View,
	state: PeerState,
}

impl PeerData {
	fn new(view: View) -> Self {
		PeerData { view, state: PeerState::Connected(Instant::now()) }
	}

	/// Update the view, clearing all advertisements that are no longer in the
	/// current view.
	fn update_view(&mut self, new_view: View) {
		let old_view = std::mem::replace(&mut self.view, new_view);
		if let PeerState::Collating(ref mut peer_state) = self.state {
			for removed in old_view.difference(&self.view) {
				let _ = peer_state.advertisements.remove(&removed);
			}
		}
	}

	/// Prune old advertisements relative to our view.
	fn prune_old_advertisements(&mut self, our_view: &View) {
		if let PeerState::Collating(ref mut peer_state) = self.state {
			peer_state.advertisements.retain(|a| our_view.contains(a));
		}
	}

	/// Note an advertisement by the collator. Returns `true` if the advertisement was imported
	/// successfully. Fails if the advertisement is duplicate, out of view, or the peer has not
	/// declared itself a collator.
	fn insert_advertisement(
		&mut self,
		on_relay_parent: Hash,
		our_view: &View,
	) -> std::result::Result<(CollatorId, ParaId), AdvertisementError> {
		match self.state {
			PeerState::Connected(_) => Err(AdvertisementError::UndeclaredCollator),
			_ if !our_view.contains(&on_relay_parent) => Err(AdvertisementError::OutOfOurView),
			PeerState::Collating(ref mut state) =>
				if state.advertisements.insert(on_relay_parent) {
					state.last_active = Instant::now();
					Ok((state.collator_id.clone(), state.para_id.clone()))
				} else {
					Err(AdvertisementError::Duplicate)
				},
		}
	}

	/// Whether a peer is collating.
	fn is_collating(&self) -> bool {
		match self.state {
			PeerState::Connected(_) => false,
			PeerState::Collating(_) => true,
		}
	}

	/// Note that a peer is now collating with the given collator and para ids.
	///
	/// This will overwrite any previous call to `set_collating` and should only be called
	/// if `is_collating` is false.
	fn set_collating(&mut self, collator_id: CollatorId, para_id: ParaId) {
		self.state = PeerState::Collating(CollatingPeerState {
			collator_id,
			para_id,
			advertisements: HashSet::new(),
			last_active: Instant::now(),
		});
	}

	fn collator_id(&self) -> Option<&CollatorId> {
		match self.state {
			PeerState::Connected(_) => None,
			PeerState::Collating(ref state) => Some(&state.collator_id),
		}
	}

	fn collating_para(&self) -> Option<ParaId> {
		match self.state {
			PeerState::Connected(_) => None,
			PeerState::Collating(ref state) => Some(state.para_id),
		}
	}

	/// Whether the peer has advertised the given collation.
	fn has_advertised(&self, relay_parent: &Hash) -> bool {
		match self.state {
			PeerState::Connected(_) => false,
			PeerState::Collating(ref state) => state.advertisements.contains(relay_parent),
		}
	}

	/// Whether the peer is now inactive according to the current instant and the eviction policy.
	fn is_inactive(&self, policy: &crate::CollatorEvictionPolicy) -> bool {
		match self.state {
			PeerState::Connected(connected_at) => connected_at.elapsed() >= policy.undeclared,
			PeerState::Collating(ref state) =>
				state.last_active.elapsed() >= policy.inactive_collator,
		}
	}
}

impl Default for PeerData {
	fn default() -> Self {
		PeerData::new(Default::default())
	}
}

struct GroupAssignments {
	current: Option<ParaId>,
	next: Option<ParaId>,
}

#[derive(Default)]
struct ActiveParas {
	relay_parent_assignments: HashMap<Hash, GroupAssignments>,
	current_assignments: HashMap<ParaId, usize>,
	next_assignments: HashMap<ParaId, usize>,
}

impl ActiveParas {
	async fn assign_incoming(
		&mut self,
		sender: &mut impl SubsystemSender,
		keystore: &SyncCryptoStorePtr,
		new_relay_parents: impl IntoIterator<Item = Hash>,
	) {
		for relay_parent in new_relay_parents {
			let mv = polkadot_node_subsystem_util::request_validators(relay_parent, sender)
				.await
				.await
				.ok()
				.map(|x| x.ok())
				.flatten();

			let mg = polkadot_node_subsystem_util::request_validator_groups(relay_parent, sender)
				.await
				.await
				.ok()
				.map(|x| x.ok())
				.flatten();

			let mc = polkadot_node_subsystem_util::request_availability_cores(relay_parent, sender)
				.await
				.await
				.ok()
				.map(|x| x.ok())
				.flatten();

			let (validators, groups, rotation_info, cores) = match (mv, mg, mc) {
				(Some(v), Some((g, r)), Some(c)) => (v, g, r, c),
				_ => {
					tracing::debug!(
						target: LOG_TARGET,
						?relay_parent,
						"Failed to query runtime API for relay-parent",
					);

					continue
				},
			};

			let (para_now, para_next) =
				match polkadot_node_subsystem_util::signing_key_and_index(&validators, keystore)
					.await
					.and_then(|(_, index)| {
						polkadot_node_subsystem_util::find_validator_group(&groups, index)
					}) {
					Some(group) => {
						let next_rotation_info = rotation_info.bump_rotation();

						let core_now = rotation_info.core_for_group(group, cores.len());
						let core_next = next_rotation_info.core_for_group(group, cores.len());

						(
							cores.get(core_now.0 as usize).and_then(|c| c.para_id()),
							cores.get(core_next.0 as usize).and_then(|c| c.para_id()),
						)
					},
					None => {
						tracing::trace!(target: LOG_TARGET, ?relay_parent, "Not a validator");

						continue
					},
				};

			// This code won't work well, if at all for parathreads. For parathreads we'll
			// have to be aware of which core the parathread claim is going to be multiplexed
			// onto. The parathread claim will also have a known collator, and we should always
			// allow an incoming connection from that collator. If not even connecting to them
			// directly.
			//
			// However, this'll work fine for parachains, as each parachain gets a dedicated
			// core.
			if let Some(para_now) = para_now {
				let entry = self.current_assignments.entry(para_now).or_default();
				*entry += 1;
				if *entry == 1 {
					tracing::debug!(
						target: LOG_TARGET,
						?relay_parent,
						para_id = ?para_now,
						"Assigned to a parachain",
					);
				}
			}

			if let Some(para_next) = para_next {
				*self.next_assignments.entry(para_next).or_default() += 1;
			}

			self.relay_parent_assignments
				.insert(relay_parent, GroupAssignments { current: para_now, next: para_next });
		}
	}

	fn remove_outgoing(&mut self, old_relay_parents: impl IntoIterator<Item = Hash>) {
		for old_relay_parent in old_relay_parents {
			if let Some(assignments) = self.relay_parent_assignments.remove(&old_relay_parent) {
				let GroupAssignments { current, next } = assignments;

				if let Some(cur) = current {
					if let Entry::Occupied(mut occupied) = self.current_assignments.entry(cur) {
						*occupied.get_mut() -= 1;
						if *occupied.get() == 0 {
							occupied.remove_entry();
							tracing::debug!(
								target: LOG_TARGET,
								para_id = ?cur,
								"Unassigned from a parachain",
							);
						}
					}
				}

				if let Some(next) = next {
					if let Entry::Occupied(mut occupied) = self.next_assignments.entry(next) {
						*occupied.get_mut() -= 1;
						if *occupied.get() == 0 {
							occupied.remove_entry();
						}
					}
				}
			}
		}
	}

	fn is_current_or_next(&self, id: ParaId) -> bool {
		self.current_assignments.contains_key(&id) || self.next_assignments.contains_key(&id)
	}

	fn is_current(&self, id: &ParaId) -> bool {
		self.current_assignments.contains_key(id)
	}
}

#[derive(Debug, Clone, Hash, Eq, PartialEq)]
struct PendingCollation {
	relay_parent: Hash,
	para_id: ParaId,
	peer_id: PeerId,
	commitments_hash: Option<Hash>,
}

impl PendingCollation {
	fn new(relay_parent: Hash, para_id: &ParaId, peer_id: &PeerId) -> Self {
		Self {
			relay_parent,
			para_id: para_id.clone(),
			peer_id: peer_id.clone(),
			commitments_hash: None,
		}
	}
}

type CollationEvent = (CollatorId, PendingCollation);

type PendingCollationFetch =
	(CollationEvent, std::result::Result<(CandidateReceipt, PoV), oneshot::Canceled>);

/// The status of the collations in [`CollationsPerRelayParent`].
#[derive(Debug, Clone, Copy)]
enum CollationStatus {
	/// We are waiting for a collation to be advertised to us.
	Waiting,
	/// We are currently fetching a collation.
	Fetching,
	/// We are waiting that a collation is being validated.
	WaitingOnValidation,
	/// We have seconded a collation.
	Seconded,
}

impl Default for CollationStatus {
	fn default() -> Self {
		Self::Waiting
	}
}

impl CollationStatus {
	/// Downgrades to `Waiting`, but only if `self != Seconded`.
	fn back_to_waiting(&mut self) {
		match self {
			Self::Seconded => {},
			_ => *self = Self::Waiting,
		}
	}
}

/// Information about collations per relay parent.
#[derive(Default)]
struct CollationsPerRelayParent {
	/// What is the current status in regards to a collation for this relay parent?
	status: CollationStatus,
	/// Collation currently being fetched.
	///
	/// This is the currently last started fetch, which did not exceed `MAX_UNSHARED_DOWNLOAD_TIME`
	/// yet.
	waiting_collation: Option<CollatorId>,
	/// Collation that were advertised to us, but we did not yet fetch.
	unfetched_collations: Vec<(PendingCollation, CollatorId)>,
}

impl CollationsPerRelayParent {
	/// Returns the next collation to fetch from the `unfetched_collations`.
	///
	/// This will reset the status back to `Waiting` using [`CollationStatus::back_to_waiting`].
	///
	/// Returns `Some(_)` if there is any collation to fetch, the `status` is not `Seconded` and
	/// the passed in `finished_one` is the currently `waiting_collation`.
	pub fn get_next_collation_to_fetch(
		&mut self,
		finished_one: Option<CollatorId>,
	) -> Option<(PendingCollation, CollatorId)> {
		// If finished one does not match waiting_collation, then we already dequeued another fetch
		// to replace it.
		if self.waiting_collation != finished_one {
			tracing::trace!(
				target: LOG_TARGET,
				waiting_collation = ?self.waiting_collation,
				?finished_one,
				"Not proceeding to the next collation - has already been done."
			);
			return None
		}
		self.status.back_to_waiting();

		match self.status {
			// We don't need to fetch any other collation when we already have seconded one.
			CollationStatus::Seconded => None,
			CollationStatus::Waiting => {
				let next = self.unfetched_collations.pop();
				self.waiting_collation = next.as_ref().map(|(_, collator_id)| collator_id.clone());
				next
			},
			CollationStatus::WaitingOnValidation | CollationStatus::Fetching =>
				unreachable!("We have reset the status above!"),
		}
	}
}

/// All state relevant for the validator side of the protocol lives here.
#[derive(Default)]
struct State {
	/// Our own view.
	view: OurView,

	/// Active paras based on our view. We only accept collators from these paras.
	active_paras: ActiveParas,

	/// Track all active collators and their data.
	peer_data: HashMap<PeerId, PeerData>,

	/// The collations we have requested by relay parent and para id.
	///
	/// For each relay parent and para id we may be connected to a number
	/// of collators each of those may have advertised a different collation.
	/// So we group such cases here.
	requested_collations: HashMap<PendingCollation, PerRequest>,

	/// Metrics.
	metrics: Metrics,

	/// Span per relay parent.
	span_per_relay_parent: HashMap<Hash, PerLeafSpan>,

	/// Keep track of all fetch collation requests
	collation_fetches: FuturesUnordered<BoxFuture<'static, PendingCollationFetch>>,

	/// When a timer in this `FuturesUnordered` triggers, we should dequeue the next request
	/// attempt in the corresponding `collations_per_relay_parent`.
	///
	/// A triggering timer means that the fetching took too long for our taste and we should give
	/// another collator the chance to be faster (dequeue next fetch request as well).
	collation_fetch_timeouts: FuturesUnordered<BoxFuture<'static, (CollatorId, Hash)>>,

	/// Information about the collations per relay parent.
	collations_per_relay_parent: HashMap<Hash, CollationsPerRelayParent>,

	/// Keep track of all pending candidate collations
	pending_candidates: HashMap<Hash, CollationEvent>,
}

// O(n) search for collator ID by iterating through the peers map. This should be fast enough
// unless a large amount of peers is expected.
fn collator_peer_id(
	peer_data: &HashMap<PeerId, PeerData>,
	collator_id: &CollatorId,
) -> Option<PeerId> {
	peer_data.iter().find_map(|(peer, data)| {
		data.collator_id().filter(|c| c == &collator_id).map(|_| peer.clone())
	})
}

async fn disconnect_peer<Context>(ctx: &mut Context, peer_id: PeerId)
where
	Context: overseer::SubsystemContext<Message = CollatorProtocolMessage>,
	Context: SubsystemContext<Message = CollatorProtocolMessage>,
{
	ctx.send_message(NetworkBridgeMessage::DisconnectPeer(peer_id, PeerSet::Collation))
		.await
}

/// Another subsystem has requested to fetch collations on a particular leaf for some para.
async fn fetch_collation<Context>(
	ctx: &mut Context,
	state: &mut State,
	pc: PendingCollation,
	id: CollatorId,
) where
	Context: overseer::SubsystemContext<Message = CollatorProtocolMessage>,
	Context: SubsystemContext<Message = CollatorProtocolMessage>,
{
	let (tx, rx) = oneshot::channel();

	let PendingCollation { relay_parent, para_id, peer_id, .. } = pc;

	let timeout = |collator_id, relay_parent| async move {
		Delay::new(MAX_UNSHARED_DOWNLOAD_TIME).await;
		(collator_id, relay_parent)
	};
	state
		.collation_fetch_timeouts
		.push(timeout(id.clone(), relay_parent.clone()).boxed());

	if state.peer_data.get(&peer_id).map_or(false, |d| d.has_advertised(&relay_parent)) {
		request_collation(ctx, state, relay_parent, para_id, peer_id, tx).await;
	}

	state.collation_fetches.push(rx.map(|r| ((id, pc), r)).boxed());
}

/// Report a collator for some malicious actions.
async fn report_collator<Context>(
	ctx: &mut Context,
	peer_data: &HashMap<PeerId, PeerData>,
	id: CollatorId,
) where
	Context: SubsystemContext<Message = CollatorProtocolMessage>,
{
	if let Some(peer_id) = collator_peer_id(peer_data, &id) {
		modify_reputation(ctx, peer_id, COST_REPORT_BAD).await;
	}
}

/// Some other subsystem has reported a collator as a good one, bump reputation.
async fn note_good_collation<Context>(
	ctx: &mut Context,
	peer_data: &HashMap<PeerId, PeerData>,
	id: CollatorId,
) where
	Context: overseer::SubsystemContext<Message = CollatorProtocolMessage>,
	Context: SubsystemContext<Message = CollatorProtocolMessage>,
{
	if let Some(peer_id) = collator_peer_id(peer_data, &id) {
		modify_reputation(ctx, peer_id, BENEFIT_NOTIFY_GOOD).await;
	}
}

/// Notify a collator that its collation got seconded.
async fn notify_collation_seconded<Context>(
	ctx: &mut Context,
	peer_id: PeerId,
	relay_parent: Hash,
	statement: SignedFullStatement,
) where
	Context: overseer::SubsystemContext<Message = CollatorProtocolMessage>,
	Context: SubsystemContext<Message = CollatorProtocolMessage>,
{
	let wire_message =
		protocol_v1::CollatorProtocolMessage::CollationSeconded(relay_parent, statement.into());
	ctx.send_message(NetworkBridgeMessage::SendCollationMessage(
		vec![peer_id],
		protocol_v1::CollationProtocol::CollatorProtocol(wire_message),
	))
	.await;

	modify_reputation(ctx, peer_id, BENEFIT_NOTIFY_GOOD).await;
}

/// A peer's view has changed. A number of things should be done:
///  - Ongoing collation requests have to be canceled.
///  - Advertisements by this peer that are no longer relevant have to be removed.
async fn handle_peer_view_change(state: &mut State, peer_id: PeerId, view: View) -> Result<()> {
	let peer_data = state.peer_data.entry(peer_id.clone()).or_default();

	peer_data.update_view(view);
	state
		.requested_collations
		.retain(|pc, _| pc.peer_id != peer_id || !peer_data.has_advertised(&pc.relay_parent));

	Ok(())
}

/// Request a collation from the network.
/// This function will
///  - Check for duplicate requests.
///  - Check if the requested collation is in our view.
///  - Update `PerRequest` records with the `result` field if necessary.
/// And as such invocations of this function may rely on that.
async fn request_collation<Context>(
	ctx: &mut Context,
	state: &mut State,
	relay_parent: Hash,
	para_id: ParaId,
	peer_id: PeerId,
	result: oneshot::Sender<(CandidateReceipt, PoV)>,
) where
	Context: overseer::SubsystemContext<Message = CollatorProtocolMessage>,
	Context: SubsystemContext<Message = CollatorProtocolMessage>,
{
	if !state.view.contains(&relay_parent) {
		tracing::debug!(
			target: LOG_TARGET,
			peer_id = %peer_id,
			para_id = %para_id,
			relay_parent = %relay_parent,
			"collation is no longer in view",
		);
		return
	}
	let pending_collation = PendingCollation::new(relay_parent, &para_id, &peer_id);
	if state.requested_collations.contains_key(&pending_collation) {
		tracing::warn!(
			target: LOG_TARGET,
			peer_id = %pending_collation.peer_id,
			%pending_collation.para_id,
			?pending_collation.relay_parent,
			"collation has already been requested",
		);
		return
	}

	let (full_request, response_recv) = OutgoingRequest::new(
		Recipient::Peer(peer_id),
		CollationFetchingRequest { relay_parent, para_id },
	);
	let requests = Requests::CollationFetching(full_request);

	let per_request = PerRequest {
		from_collator: response_recv.boxed().fuse(),
		to_requester: result,
		span: state
			.span_per_relay_parent
			.get(&relay_parent)
			.map(|s| s.child("collation-request").with_para_id(para_id)),
	};

	state
		.requested_collations
		.insert(PendingCollation::new(relay_parent, &para_id, &peer_id), per_request);

	tracing::debug!(
		target: LOG_TARGET,
		peer_id = %peer_id,
		%para_id,
		?relay_parent,
		"Requesting collation",
	);

	ctx.send_message(NetworkBridgeMessage::SendRequests(
		vec![requests],
		IfDisconnected::ImmediateError,
	))
	.await;
}

/// Networking message has been received.
async fn process_incoming_peer_message<Context>(
	ctx: &mut Context,
	state: &mut State,
	origin: PeerId,
	msg: protocol_v1::CollatorProtocolMessage,
) where
	Context: overseer::SubsystemContext<Message = CollatorProtocolMessage>,
	Context: SubsystemContext<Message = CollatorProtocolMessage>,
{
	use protocol_v1::CollatorProtocolMessage::*;
	use sp_runtime::traits::AppVerify;
	match msg {
		Declare(collator_id, para_id, signature) => {
			if collator_peer_id(&state.peer_data, &collator_id).is_some() {
				modify_reputation(ctx, origin, COST_UNEXPECTED_MESSAGE).await;
				return
			}

			let peer_data = match state.peer_data.get_mut(&origin) {
				Some(p) => p,
				None => {
					modify_reputation(ctx, origin, COST_UNEXPECTED_MESSAGE).await;
					return
				},
			};

			if peer_data.is_collating() {
				modify_reputation(ctx, origin, COST_UNEXPECTED_MESSAGE).await;
				return
			}

			if !signature.verify(&*protocol_v1::declare_signature_payload(&origin), &collator_id) {
				modify_reputation(ctx, origin, COST_INVALID_SIGNATURE).await;
				return
			}

			if state.active_paras.is_current_or_next(para_id) {
				tracing::debug!(
					target: LOG_TARGET,
					peer_id = ?origin,
					?collator_id,
					?para_id,
					"Declared as collator for current or next para",
				);

				peer_data.set_collating(collator_id, para_id);
			} else {
				tracing::debug!(
					target: LOG_TARGET,
					peer_id = ?origin,
					?collator_id,
					?para_id,
					"Declared as collator for unneeded para",
				);

				modify_reputation(ctx, origin.clone(), COST_UNNEEDED_COLLATOR).await;
				tracing::trace!(target: LOG_TARGET, "Disconnecting unneeded collator");
				disconnect_peer(ctx, origin).await;
			}
		},
		AdvertiseCollation(relay_parent) => {
			let _span = state
				.span_per_relay_parent
				.get(&relay_parent)
				.map(|s| s.child("advertise-collation"));
			if !state.view.contains(&relay_parent) {
				tracing::debug!(
					target: LOG_TARGET,
					peer_id = ?origin,
					?relay_parent,
					"Advertise collation out of view",
				);

				modify_reputation(ctx, origin, COST_UNEXPECTED_MESSAGE).await;
				return
			}

			let peer_data = match state.peer_data.get_mut(&origin) {
				None => {
					modify_reputation(ctx, origin, COST_UNEXPECTED_MESSAGE).await;
					return
				},
				Some(p) => p,
			};

			if let PeerState::Collating(ref collating_state) = peer_data.state {
				let para_id = collating_state.para_id;
				if !state.active_paras.is_current(&para_id) {
					tracing::debug!(
						target: LOG_TARGET,
						peer_id = ?origin,
						%para_id,
						?relay_parent,
						"Received advertise collation, but we are assigned to the next group",
					);
					return
				}
			}

			match peer_data.insert_advertisement(relay_parent, &state.view) {
				Ok((id, para_id)) => {
					tracing::debug!(
						target: LOG_TARGET,
						peer_id = ?origin,
						%para_id,
						?relay_parent,
						"Received advertise collation",
					);

					let pending_collation = PendingCollation::new(relay_parent, &para_id, &origin);

					let collations =
						state.collations_per_relay_parent.entry(relay_parent).or_default();

					match collations.status {
						CollationStatus::Fetching | CollationStatus::WaitingOnValidation =>
							collations.unfetched_collations.push((pending_collation, id)),
						CollationStatus::Waiting => {
							collations.status = CollationStatus::Fetching;
							collations.waiting_collation = Some(id.clone());

							fetch_collation(ctx, state, pending_collation.clone(), id).await;
						},
						CollationStatus::Seconded => {},
					}
				},
				Err(error) => {
					tracing::debug!(
						target: LOG_TARGET,
						peer_id = ?origin,
						?relay_parent,
						?error,
						"Invalid advertisement",
					);

					modify_reputation(ctx, origin, COST_UNEXPECTED_MESSAGE).await;
				},
			}
		},
		CollationSeconded(_, _) => {
			tracing::warn!(
				target: LOG_TARGET,
				peer_id = ?origin,
				"Unexpected `CollationSeconded` message, decreasing reputation",
			);
		},
	}
}

/// A leaf has become inactive so we want to
///   - Cancel all ongoing collation requests that are on top of that leaf.
///   - Remove all stored collations relevant to that leaf.
async fn remove_relay_parent(state: &mut State, relay_parent: Hash) -> Result<()> {
	state.requested_collations.retain(|k, _| k.relay_parent != relay_parent);

	state.pending_candidates.retain(|k, _| k != &relay_parent);

	state.collations_per_relay_parent.remove(&relay_parent);
	Ok(())
}

/// Our view has changed.
async fn handle_our_view_change<Context>(
	ctx: &mut Context,
	state: &mut State,
	keystore: &SyncCryptoStorePtr,
	view: OurView,
) -> Result<()>
where
	Context: overseer::SubsystemContext<Message = CollatorProtocolMessage>,
	Context: SubsystemContext<Message = CollatorProtocolMessage>,
{
	let old_view = std::mem::replace(&mut state.view, view);

	let added: HashMap<Hash, Arc<jaeger::Span>> = state
		.view
		.span_per_head()
		.iter()
		.filter(|v| !old_view.contains(&v.0))
		.map(|v| (v.0.clone(), v.1.clone()))
		.collect();

	added.into_iter().for_each(|(h, s)| {
		state.span_per_relay_parent.insert(h, PerLeafSpan::new(s, "validator-side"));
	});

	let added = state.view.difference(&old_view).cloned().collect::<Vec<_>>();
	let removed = old_view.difference(&state.view).cloned().collect::<Vec<_>>();

	for removed in removed.iter().cloned() {
		remove_relay_parent(state, removed).await?;
		state.span_per_relay_parent.remove(&removed);
	}

	state.active_paras.assign_incoming(ctx.sender(), keystore, added).await;
	state.active_paras.remove_outgoing(removed);

	for (peer_id, peer_data) in state.peer_data.iter_mut() {
		peer_data.prune_old_advertisements(&state.view);

		// Disconnect peers who are not relevant to our current or next para.
		//
		// If the peer hasn't declared yet, they will be disconnected if they do not
		// declare.
		if let Some(para_id) = peer_data.collating_para() {
			if !state.active_paras.is_current_or_next(para_id) {
				tracing::trace!(target: LOG_TARGET, "Disconnecting peer on view change");
				disconnect_peer(ctx, peer_id.clone()).await;
			}
		}
	}

	Ok(())
}

/// Bridge event switch.
async fn handle_network_msg<Context>(
	ctx: &mut Context,
	state: &mut State,
	keystore: &SyncCryptoStorePtr,
	bridge_message: NetworkBridgeEvent<protocol_v1::CollatorProtocolMessage>,
) -> Result<()>
where
	Context: overseer::SubsystemContext<Message = CollatorProtocolMessage>,
	Context: SubsystemContext<Message = CollatorProtocolMessage>,
{
	use NetworkBridgeEvent::*;

	match bridge_message {
		PeerConnected(peer_id, _role, _) => {
			state.peer_data.entry(peer_id).or_default();
			state.metrics.note_collator_peer_count(state.peer_data.len());
		},
		PeerDisconnected(peer_id) => {
			state.peer_data.remove(&peer_id);
			state.metrics.note_collator_peer_count(state.peer_data.len());
		},
		NewGossipTopology(..) => {
			// impossibru!
		},
		PeerViewChange(peer_id, view) => {
			handle_peer_view_change(state, peer_id, view).await?;
		},
		OurViewChange(view) => {
			handle_our_view_change(ctx, state, keystore, view).await?;
		},
		PeerMessage(remote, msg) => {
			process_incoming_peer_message(ctx, state, remote, msg).await;
		},
	}

	Ok(())
}

/// The main message receiver switch.
async fn process_msg<Context>(
	ctx: &mut Context,
	keystore: &SyncCryptoStorePtr,
	msg: CollatorProtocolMessage,
	state: &mut State,
) where
	Context: overseer::SubsystemContext<Message = CollatorProtocolMessage>,
	Context: SubsystemContext<Message = CollatorProtocolMessage>,
{
	use CollatorProtocolMessage::*;

	let _timer = state.metrics.time_process_msg();

	match msg {
		CollateOn(id) => {
			tracing::warn!(
				target: LOG_TARGET,
				para_id = %id,
				"CollateOn message is not expected on the validator side of the protocol",
			);
		},
		DistributeCollation(_, _, _) => {
			tracing::warn!(
				target: LOG_TARGET,
				"DistributeCollation message is not expected on the validator side of the protocol",
			);
		},
		ReportCollator(id) => {
			report_collator(ctx, &state.peer_data, id).await;
		},
		NetworkBridgeUpdateV1(event) => {
			if let Err(e) = handle_network_msg(ctx, state, keystore, event).await {
				tracing::warn!(
					target: LOG_TARGET,
					err = ?e,
					"Failed to handle incoming network message",
				);
			}
		},
		Seconded(parent, stmt) => {
			if let Some(collation_event) = state.pending_candidates.remove(&parent) {
				let (collator_id, pending_collation) = collation_event;
				let PendingCollation { relay_parent, peer_id, .. } = pending_collation;
				note_good_collation(ctx, &state.peer_data, collator_id).await;
				notify_collation_seconded(ctx, peer_id, relay_parent, stmt).await;

				if let Some(collations) = state.collations_per_relay_parent.get_mut(&parent) {
					collations.status = CollationStatus::Seconded;
				}
			} else {
				tracing::debug!(
					target: LOG_TARGET,
					relay_parent = ?parent,
					"Collation has been seconded, but the relay parent is deactivated",
				);
			}
		},
		Invalid(parent, candidate_receipt) => {
			let id = match state.pending_candidates.entry(parent) {
				Entry::Occupied(entry)
					if entry.get().1.commitments_hash ==
						Some(candidate_receipt.commitments_hash) =>
					entry.remove().0,
				Entry::Occupied(_) => {
					tracing::error!(
						target: LOG_TARGET,
						relay_parent = ?parent,
						candidate = ?candidate_receipt.hash(),
						"Reported invalid candidate for unknown `pending_candidate`!",
					);
					return
				},
				Entry::Vacant(_) => return,
			};

			report_collator(ctx, &state.peer_data, id.clone()).await;

			dequeue_next_collation_and_fetch(ctx, state, parent, id).await;
		},
	}
}

// wait until next inactivity check. returns the instant for the following check.
async fn wait_until_next_check(last_poll: Instant) -> Instant {
	let now = Instant::now();
	let next_poll = last_poll + ACTIVITY_POLL;

	if next_poll > now {
		Delay::new(next_poll - now).await
	}

	Instant::now()
}

fn infinite_stream(every: Duration) -> impl FusedStream<Item = ()> {
	futures::stream::unfold(Instant::now() + every, |next_check| async move {
		Some(((), wait_until_next_check(next_check).await))
	})
	.fuse()
}

/// The main run loop.
pub(crate) async fn run<Context>(
	mut ctx: Context,
	keystore: SyncCryptoStorePtr,
	eviction_policy: crate::CollatorEvictionPolicy,
	metrics: Metrics,
) -> FatalResult<()>
where
	Context: overseer::SubsystemContext<Message = CollatorProtocolMessage>,
	Context: SubsystemContext<Message = CollatorProtocolMessage>,
{
	let mut state = State { metrics, ..Default::default() };

	let next_inactivity_stream = infinite_stream(ACTIVITY_POLL);
	futures::pin_mut!(next_inactivity_stream);

	let check_collations_stream = infinite_stream(CHECK_COLLATIONS_POLL);
	futures::pin_mut!(check_collations_stream);

	loop {
		select! {
			res = ctx.recv().fuse() => {
				match res {
					Ok(FromOverseer::Communication { msg }) => {
						tracing::trace!(target: LOG_TARGET, msg = ?msg, "received a message");
						process_msg(
							&mut ctx,
							&keystore,
							msg,
							&mut state,
						).await;
					}
					Ok(FromOverseer::Signal(OverseerSignal::Conclude)) | Err(_) => break,
					Ok(FromOverseer::Signal(_)) => continue,
				}
			}
			_ = next_inactivity_stream.next() => {
				disconnect_inactive_peers(&mut ctx, &eviction_policy, &state.peer_data).await;
			}
			res = state.collation_fetches.select_next_some() => {
				handle_collation_fetched_result(&mut ctx, &mut state, res).await;
			}
			res = state.collation_fetch_timeouts.select_next_some() => {
				let (collator_id, relay_parent) = res;
				tracing::debug!(
					target: LOG_TARGET,
					?relay_parent,
					?collator_id,
					"Timeout hit - already seconded?"
				);
				dequeue_next_collation_and_fetch(&mut ctx, &mut state, relay_parent, collator_id).await;
			}
			_ = check_collations_stream.next() => {
				let reputation_changes = poll_requests(
					&mut state.requested_collations,
					&state.metrics,
					&state.span_per_relay_parent,
				).await;

				for (peer_id, rep) in reputation_changes {
					modify_reputation(&mut ctx, peer_id, rep).await;
				}
			},
		}
	}

	Ok(())
}

async fn poll_requests(
	requested_collations: &mut HashMap<PendingCollation, PerRequest>,
	metrics: &Metrics,
	span_per_relay_parent: &HashMap<Hash, PerLeafSpan>,
) -> Vec<(PeerId, Rep)> {
	let mut retained_requested = HashSet::new();
	let mut reputation_changes = Vec::new();
	for (pending_collation, per_req) in requested_collations.iter_mut() {
		// Despite the await, this won't block on the response itself.
		let result =
			poll_collation_response(metrics, span_per_relay_parent, pending_collation, per_req)
				.await;

		if !result.is_ready() {
			retained_requested.insert(pending_collation.clone());
		}
		if let CollationFetchResult::Error(rep) = result {
			reputation_changes.push((pending_collation.peer_id.clone(), rep));
		}
	}
	requested_collations.retain(|k, _| retained_requested.contains(k));
	reputation_changes
}

/// Dequeue another collation and fetch.
async fn dequeue_next_collation_and_fetch(
	ctx: &mut (impl SubsystemContext<Message = CollatorProtocolMessage>
	          + overseer::SubsystemContext<Message = CollatorProtocolMessage>),
	state: &mut State,
	relay_parent: Hash,
	// The collator we tried to fetch from last.
	previous_fetch: CollatorId,
) {
	if let Some((next, id)) = state
		.collations_per_relay_parent
		.get_mut(&relay_parent)
		.and_then(|c| c.get_next_collation_to_fetch(Some(previous_fetch)))
	{
		tracing::debug!(
			target: LOG_TARGET,
			?relay_parent,
			?id,
			"Successfully dequeued next advertisement - fetching ..."
		);
		fetch_collation(ctx, state, next, id).await;
	}
}

/// Handle a fetched collation result.
async fn handle_collation_fetched_result<Context>(
	ctx: &mut Context,
	state: &mut State,
	(mut collation_event, res): PendingCollationFetch,
) where
	Context: overseer::SubsystemContext<Message = CollatorProtocolMessage>,
	Context: SubsystemContext<Message = CollatorProtocolMessage>,
{
	// If no prior collation for this relay parent has been seconded, then
	// memoize the collation_event for that relay_parent, such that we may
	// notify the collator of their successful second backing
	let relay_parent = collation_event.1.relay_parent;

	let (candidate_receipt, pov) = match res {
		Ok(res) => res,
		Err(e) => {
			tracing::debug!(
				target: LOG_TARGET,
				relay_parent = ?collation_event.1.relay_parent,
				para_id = ?collation_event.1.para_id,
				peer_id = ?collation_event.1.peer_id,
				collator_id = ?collation_event.0,
				error = ?e,
				"Failed to fetch collation.",
			);

			dequeue_next_collation_and_fetch(ctx, state, relay_parent, collation_event.0).await;
			return
		},
	};

	if let Some(collations) = state.collations_per_relay_parent.get_mut(&relay_parent) {
		if let CollationStatus::Seconded = collations.status {
			tracing::debug!(
				target: LOG_TARGET,
				?relay_parent,
				"Already seconded - no longer interested in collation fetch result."
			);
			return
		}
		collations.status = CollationStatus::WaitingOnValidation;
	}

	if let Entry::Vacant(entry) = state.pending_candidates.entry(relay_parent) {
		collation_event.1.commitments_hash = Some(candidate_receipt.commitments_hash);
		ctx.send_message(CandidateBackingMessage::Second(
			relay_parent.clone(),
			candidate_receipt,
			pov,
		))
		.await;

		entry.insert(collation_event);
	} else {
		tracing::trace!(
			target: LOG_TARGET,
			?relay_parent,
			candidate = ?candidate_receipt.hash(),
			"Trying to insert a pending candidate failed, because there is already one.",
		)
	}
}

// This issues `NetworkBridge` notifications to disconnect from all inactive peers at the
// earliest possible point. This does not yet clean up any metadata, as that will be done upon
// receipt of the `PeerDisconnected` event.
async fn disconnect_inactive_peers<Context>(
	ctx: &mut Context,
	eviction_policy: &crate::CollatorEvictionPolicy,
	peers: &HashMap<PeerId, PeerData>,
) where
	Context: overseer::SubsystemContext<Message = CollatorProtocolMessage>,
	Context: SubsystemContext<Message = CollatorProtocolMessage>,
{
	for (peer, peer_data) in peers {
		if peer_data.is_inactive(&eviction_policy) {
			tracing::trace!(target: LOG_TARGET, "Disconnecting inactive peer");
			disconnect_peer(ctx, peer.clone()).await;
		}
	}
}

enum CollationFetchResult {
	/// The collation is still being fetched.
	Pending,
	/// The collation was fetched successfully.
	Success,
	/// An error occurred when fetching a collation or it was invalid.
	/// A reputation change should be applied to the peer.
	Error(Rep),
}

impl CollationFetchResult {
	fn is_ready(&self) -> bool {
		!matches!(self, Self::Pending)
	}
}

/// Poll collation response, return immediately if there is none.
///
/// Ready responses are handled, by logging and by
/// forwarding proper responses to the requester.
async fn poll_collation_response(
	metrics: &Metrics,
	spans: &HashMap<Hash, PerLeafSpan>,
	pending_collation: &PendingCollation,
	per_req: &mut PerRequest,
) -> CollationFetchResult {
	if never!(per_req.from_collator.is_terminated()) {
		tracing::error!(
			target: LOG_TARGET,
			"We remove pending responses once received, this should not happen."
		);
		return CollationFetchResult::Success
	}

	if let Poll::Ready(response) = futures::poll!(&mut per_req.from_collator) {
		let _span = spans
			.get(&pending_collation.relay_parent)
			.map(|s| s.child("received-collation"));
		let _timer = metrics.time_handle_collation_request_result();

		let mut metrics_result = Err(());
		let mut success = "false";

		let result = match response {
			Err(RequestError::InvalidResponse(err)) => {
				tracing::warn!(
					target: LOG_TARGET,
					hash = ?pending_collation.relay_parent,
					para_id = ?pending_collation.para_id,
					peer_id = ?pending_collation.peer_id,
					err = ?err,
					"Collator provided response that could not be decoded"
				);
				CollationFetchResult::Error(COST_CORRUPTED_MESSAGE)
			},
			Err(RequestError::NetworkError(err)) => {
				tracing::debug!(
					target: LOG_TARGET,
					hash = ?pending_collation.relay_parent,
					para_id = ?pending_collation.para_id,
					peer_id = ?pending_collation.peer_id,
					err = ?err,
					"Fetching collation failed due to network error"
				);
				// A minor decrease in reputation for any network failure seems
				// sensible. In theory this could be exploited, by DoSing this node,
				// which would result in reduced reputation for proper nodes, but the
				// same can happen for penalties on timeouts, which we also have.
				CollationFetchResult::Error(COST_NETWORK_ERROR)
			},
			Err(RequestError::Canceled(_)) => {
				tracing::debug!(
					target: LOG_TARGET,
					hash = ?pending_collation.relay_parent,
					para_id = ?pending_collation.para_id,
					peer_id = ?pending_collation.peer_id,
					"Request timed out"
				);
				// A minor decrease in reputation for any network failure seems
				// sensible. In theory this could be exploited, by DoSing this node,
				// which would result in reduced reputation for proper nodes, but the
				// same can happen for penalties on timeouts, which we also have.
				CollationFetchResult::Error(COST_REQUEST_TIMED_OUT)
			},
			Ok(CollationFetchingResponse::Collation(receipt, _))
				if receipt.descriptor().para_id != pending_collation.para_id =>
			{
				tracing::debug!(
					target: LOG_TARGET,
					expected_para_id = ?pending_collation.para_id,
					got_para_id = ?receipt.descriptor().para_id,
					peer_id = ?pending_collation.peer_id,
					"Got wrong para ID for requested collation."
				);

<<<<<<< HEAD
				modify_reputation(ctx, pending_collation.peer_id.clone(), COST_WRONG_PARA).await;
			},
=======
				CollationFetchResult::Error(COST_WRONG_PARA)
			}
>>>>>>> 0a86997f
			Ok(CollationFetchingResponse::Collation(receipt, pov)) => {
				tracing::debug!(
					target: LOG_TARGET,
					para_id = %pending_collation.para_id,
					hash = ?pending_collation.relay_parent,
					candidate_hash = ?receipt.hash(),
					"Received collation",
				);
				// Actual sending:
				let _span = jaeger::Span::new(&pov, "received-collation");
				let (mut tx, _) = oneshot::channel();
				std::mem::swap(&mut tx, &mut (per_req.to_requester));
				let result = tx.send((receipt, pov));

				if let Err(_) = result {
					tracing::warn!(
						target: LOG_TARGET,
						hash = ?pending_collation.relay_parent,
						para_id = ?pending_collation.para_id,
						peer_id = ?pending_collation.peer_id,
						"Sending response back to requester failed (receiving side closed)"
					);
				} else {
					metrics_result = Ok(());
					success = "true";
				}

				CollationFetchResult::Success
			},
		};
		metrics.on_request(metrics_result);
		per_req.span.as_mut().map(|s| s.add_string_tag("success", success));

		result
	} else {
		CollationFetchResult::Pending
	}
}<|MERGE_RESOLUTION|>--- conflicted
+++ resolved
@@ -1461,13 +1461,8 @@
 					"Got wrong para ID for requested collation."
 				);
 
-<<<<<<< HEAD
-				modify_reputation(ctx, pending_collation.peer_id.clone(), COST_WRONG_PARA).await;
-			},
-=======
 				CollationFetchResult::Error(COST_WRONG_PARA)
 			}
->>>>>>> 0a86997f
 			Ok(CollationFetchingResponse::Collation(receipt, pov)) => {
 				tracing::debug!(
 					target: LOG_TARGET,
