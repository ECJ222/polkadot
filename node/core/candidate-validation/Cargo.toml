[package]
name = "polkadot-node-core-candidate-validation"
version = "0.1.0"
authors = ["Parity Technologies <admin@parity.io>"]
edition = "2018"

[dependencies]
futures = "0.3.12"
tracing = "0.1.25"

<<<<<<< HEAD
sp-core = { package = "sp-core", git = "https://github.com/paritytech/substrate", branch = "polkadot-v0.8.29" }
=======
sp-core = { package = "sp-core", git = "https://github.com/paritytech/substrate", branch = "polkadot-v0.8.30" }
>>>>>>> 6d781dda
parity-scale-codec = { version = "2.0.0", default-features = false, features = ["bit-vec", "derive"] }

polkadot-primitives = { path = "../../../primitives" }
polkadot-parachain = { path = "../../../parachain" }
polkadot-node-primitives = { path = "../../primitives" }
polkadot-subsystem = { package = "polkadot-node-subsystem", path = "../../subsystem" }
polkadot-node-subsystem-util = { path = "../../subsystem-util" }

[dev-dependencies]
<<<<<<< HEAD
sp-keyring = { git = "https://github.com/paritytech/substrate", branch = "polkadot-v0.8.29" }
=======
sp-keyring = { git = "https://github.com/paritytech/substrate", branch = "polkadot-v0.8.30" }
>>>>>>> 6d781dda
futures = { version = "0.3.12", features = ["thread-pool"] }
assert_matches = "1.4.0"
polkadot-node-subsystem-test-helpers = { path = "../../subsystem-test-helpers" }<|MERGE_RESOLUTION|>--- conflicted
+++ resolved
@@ -8,11 +8,7 @@
 futures = "0.3.12"
 tracing = "0.1.25"
 
-<<<<<<< HEAD
-sp-core = { package = "sp-core", git = "https://github.com/paritytech/substrate", branch = "polkadot-v0.8.29" }
-=======
 sp-core = { package = "sp-core", git = "https://github.com/paritytech/substrate", branch = "polkadot-v0.8.30" }
->>>>>>> 6d781dda
 parity-scale-codec = { version = "2.0.0", default-features = false, features = ["bit-vec", "derive"] }
 
 polkadot-primitives = { path = "../../../primitives" }
@@ -22,11 +18,7 @@
 polkadot-node-subsystem-util = { path = "../../subsystem-util" }
 
 [dev-dependencies]
-<<<<<<< HEAD
-sp-keyring = { git = "https://github.com/paritytech/substrate", branch = "polkadot-v0.8.29" }
-=======
 sp-keyring = { git = "https://github.com/paritytech/substrate", branch = "polkadot-v0.8.30" }
->>>>>>> 6d781dda
 futures = { version = "0.3.12", features = ["thread-pool"] }
 assert_matches = "1.4.0"
 polkadot-node-subsystem-test-helpers = { path = "../../subsystem-test-helpers" }