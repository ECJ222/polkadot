--- conflicted
+++ resolved
@@ -9,11 +9,7 @@
 tracing = "0.1.25"
 thiserror = "1.0.23"
 
-<<<<<<< HEAD
-sp-keystore = { git = "https://github.com/paritytech/substrate", branch = "polkadot-v0.8.29" }
-=======
 sp-keystore = { git = "https://github.com/paritytech/substrate", branch = "polkadot-v0.8.30" }
->>>>>>> 6d781dda
 
 polkadot-primitives = { path = "../../../primitives" }
 polkadot-node-subsystem = { path = "../../subsystem" }
@@ -21,8 +17,4 @@
 polkadot-node-subsystem-util = { path = "../../subsystem-util" }
 
 [dev-dependencies]
-<<<<<<< HEAD
-sp-core = { git = "https://github.com/paritytech/substrate", branch = "polkadot-v0.8.29" }
-=======
-sp-core = { git = "https://github.com/paritytech/substrate", branch = "polkadot-v0.8.30" }
->>>>>>> 6d781dda
+sp-core = { git = "https://github.com/paritytech/substrate", branch = "polkadot-v0.8.30" }