--- conflicted
+++ resolved
@@ -201,12 +201,8 @@
   script:
     - ./scripts/gitlab/test_linux_stable.sh
     # we're using the bin built here, instead of having a parallel `build-linux-release`
-<<<<<<< HEAD
     # disputes feature is needed for simnet parachains malus test
-    - time cargo build --release --verbose --bin polkadot --features disputes
-=======
     - time cargo build --release --verbose --bin polkadot --features "disputes"
->>>>>>> 6841b721
     - sccache -s
     # pack artifacts
     - mkdir -p ./artifacts
@@ -621,15 +617,7 @@
 
 simnet-tests-parachains-smoketest:
   stage:                           deploy
-<<<<<<< HEAD
-=======
-  image:                           "${SIMNET_IMAGE}"
->>>>>>> 6841b721
-  <<:                              *kubernetes-env
-  variables:
-    # FIXME: change branch to "master" after merging this PR
-    # GH_DIR:                        "https://github.com/paritytech/polkadot/tree/master/simnet_tests"
-    GH_DIR:                        "https://github.com/paritytech/polkadot/tree/simnet-v10/simnet_tests"
+  <<:                              *kubernetes-env
   rules:
     - if: $CI_PIPELINE_SOURCE == "schedule"
     - if: $CI_COMMIT_REF_NAME == "master"
@@ -652,7 +640,6 @@
   # can be replaced with `master` tag.
   before_script:
     - echo "Simnet Tests Config"
-<<<<<<< HEAD
     - echo "${SIMNET_IMAGE_NAME}"
     - echo "${SIMNET_IMAGE_TAG}"
     - echo "${PARACHAINS_IMAGE_NAME}"
@@ -706,21 +693,10 @@
     - /home/nonroot/simnet/scripts/run-test-environment-manager-v2.sh
         --github-remote-dir="${GH_DIR}"
         --tag=malus
-=======
-    - echo "${SIMNET_IMAGE}"
-    - echo "${PARACHAINS_IMAGE_NAME} ${PARACHAINS_IMAGE_TAG}"
-    - echo "${COLLATOR_IMAGE_NAME} ${COLLATOR_IMAGE_TAG}"
-    - echo "${GH_DIR}"
-  script:
-    - /home/nonroot/simnet/scripts/run-test-environment-manager-v2.sh
-        --github-remote-dir="${GH_DIR}"
-        --tag=smoketest
->>>>>>> 6841b721
         --image="PARACHAINSIMAGE=${PARACHAINS_IMAGE_NAME}:${PARACHAINS_IMAGE_TAG}"
         --image="SYNTHIMAGE=${PARACHAINS_IMAGE_NAME}:${PARACHAINS_IMAGE_TAG}"
         --image="COLIMAGE=${COLLATOR_IMAGE_NAME}:${COLLATOR_IMAGE_TAG}"
         --image="SCRIPTSIMAGE=${SIMNET_IMAGE}"
-<<<<<<< HEAD
         --image="MALUSIMAGE=${MALUS_IMAGE_NAME}:${MALUS_IMAGE_TAG}"
   allow_failure:                   true
   retry: 2
@@ -764,8 +740,6 @@
   script:
     - /home/nonroot/zombie-net/scripts/run-test-env-manager.sh
         --github-remote-dir="${GH_DIR}"
-=======
->>>>>>> 6841b721
   allow_failure:                   true
   retry: 2
   tags:
