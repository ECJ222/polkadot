# .gitlab-ci.yml
#
# polkadot
#
# pipelines can be triggered manually in the web
# setting DEPLOY_TAG will only deploy the tagged image
#
# please do not add new jobs without "rules:" and "*-env". There are &rules-test for everything,
# &rules-pr-only preset. And "kubernetes-env" with "docker-env" to set a runner
# which executes the job.

stages:
  - test
  - build
  - publish
  - deploy

image:                             paritytech/ci-linux:production

workflow:
  rules:
    - if: $CI_COMMIT_TAG
    - if: $CI_COMMIT_BRANCH

variables:
  GIT_STRATEGY:                    fetch
  GIT_DEPTH:                       100
  CI_SERVER_NAME:                  "GitLab CI"
  DOCKER_OS:                       "debian:stretch"
  ARCH:                            "x86_64"
  VAULT_SERVER_URL:                "https://vault.parity-mgmt-vault.parity.io"
  VAULT_AUTH_PATH:                 "gitlab-parity-io-jwt"
  VAULT_AUTH_ROLE:                 "cicd_gitlab_parity_${CI_PROJECT_NAME}"
  SIMNET_IMAGE:                    "europe-west3-docker.pkg.dev/parity-simnet/simnet-images/simnet:v14"
  PIPELINE_SCRIPTS_TAG:            "v0.1"

default:
  cache:                           {}

.collect-artifacts:                &collect-artifacts
  artifacts:
    name:                          "${CI_JOB_NAME}_${CI_COMMIT_REF_NAME}"
    when:                          on_success
    expire_in:                     28 days
    paths:
      - ./artifacts/

.kubernetes-env:                   &kubernetes-env
  retry:
    max: 2
    when:
      - runner_system_failure
      - unknown_failure
      - api_failure
  interruptible:                   true
  tags:
    - kubernetes-parity-build

.docker-env:                       &docker-env
  retry:
    max: 2
    when:
      - runner_system_failure
      - unknown_failure
      - api_failure
  interruptible:                   true
  tags:
    - linux-docker

.compiler-info:                    &compiler-info
  before_script:
    - rustup show
    - cargo --version
    - sccache -s

.rules-test:                       &rules-test
  # these jobs run always*
  rules:
    - if: $CI_COMMIT_REF_NAME == "rococo-v1"
      when: never
    - when: always

.pr-only:                          &rules-pr-only
  # these jobs run only on PRs
  rules:
    - if: $CI_COMMIT_REF_NAME == "rococo-v1"
      when: never
    - if: $CI_PIPELINE_SOURCE == "schedule"
      when: never
    - if: $CI_COMMIT_REF_NAME =~ /^[0-9]+$/                         # PRs

#### Vault secrets
.vault-secrets:                    &vault-secrets
  secrets:
    AWS_ACCESS_KEY_ID:
      vault:                       cicd/gitlab/$CI_PROJECT_PATH/AWS_ACCESS_KEY_ID@kv
      file:                        false
    AWS_SECRET_ACCESS_KEY:
      vault:                       cicd/gitlab/$CI_PROJECT_PATH/AWS_SECRET_ACCESS_KEY@kv
      file:                        false
    DOCKER_HUB_USER:
      vault:                       cicd/gitlab/parity/DOCKER_HUB_USER@kv
      file:                        false
    DOCKER_HUB_PASS:
      vault:                       cicd/gitlab/parity/DOCKER_HUB_PASS@kv
      file:                        false
    GITHUB_PR_TOKEN:
      vault:                       cicd/gitlab/parity/GITHUB_PR_TOKEN@kv
      file:                        false
    GITHUB_USER:
      vault:                       cicd/gitlab/$CI_PROJECT_PATH/GITHUB_USER@kv
      file:                        false
    GITHUB_RELEASE_TOKEN:
      vault:                       cicd/gitlab/$CI_PROJECT_PATH/GITHUB_RELEASE_TOKEN@kv
      file:                        false
    GITHUB_TOKEN:
      vault:                       cicd/gitlab/$CI_PROJECT_PATH/GITHUB_TOKEN@kv
      file:                        false
    MATRIX_ACCESS_TOKEN:
      vault:                       cicd/gitlab/$CI_PROJECT_PATH/MATRIX_ACCESS_TOKEN@kv
      file:                        false
    MATRIX_ROOM_ID:
      vault:                       cicd/gitlab/$CI_PROJECT_PATH/MATRIX_ROOM_ID@kv
      file:                        false
    PARITYPR_USER:
      vault:                       cicd/gitlab/$CI_PROJECT_PATH/PARITYPR_USER@kv
      file:                        false
    PARITYPR_PASS:
      vault:                       cicd/gitlab/$CI_PROJECT_PATH/PARITYPR_PASS@kv
      file:                        false
    PIPELINE_TOKEN:
      vault:                       cicd/gitlab/$CI_PROJECT_PATH/PIPELINE_TOKEN@kv
      file:                        false
    REL_MAN_ROOM_ID:
      vault:                       cicd/gitlab/$CI_PROJECT_PATH/REL_MAN_ROOM_ID@kv
      file:                        false
    SSH_PRIVATE_KEY:
      vault:                       cicd/gitlab/$CI_PROJECT_PATH/SSH_PRIVATE_KEY@kv
      file:                        false

#### stage:                        test

check-runtime:
  stage:                           test
  image:                           paritytech/tools:latest
  <<:                              *kubernetes-env
  <<:                              *rules-pr-only
  <<:                              *vault-secrets
  variables:
    GITLAB_API:                    "https://gitlab.parity.io/api/v4"
    GITHUB_API_PROJECT:            "parity%2Finfrastructure%2Fgithub-api"
  script:
    - ./scripts/gitlab/check_runtime.sh
  allow_failure:                   true

check-line-width:
  stage:                           test
  image:                           paritytech/tools:latest
  <<:                              *kubernetes-env
  <<:                              *rules-pr-only
  script:
    - ./scripts/gitlab/check_line_width.sh
  allow_failure:                   true

cargo-fmt:
  stage:                           test
  <<:                              *kubernetes-env
  <<:                              *rules-pr-only
  script:
    - cargo +nightly fmt --all -- --check
  allow_failure:                   true

test-deterministic-wasm:
  stage:                           test
  <<:                              *rules-test
  <<:                              *docker-env
  <<:                              *compiler-info
  <<:                              *vault-secrets
  script:
    - ./scripts/gitlab/test_deterministic_wasm.sh

test-build-linux-stable:
  stage:                           test
  <<:                              *docker-env
  <<:                              *compiler-info
  <<:                              *collect-artifacts
  <<:                              *vault-secrets
  variables:
    RUST_TOOLCHAIN: stable
    # Enable debug assertions since we are running optimized builds for testing
    # but still want to have debug assertions.
    RUSTFLAGS: "-Cdebug-assertions=y -Dwarnings"
  rules:
    - if: $CI_PIPELINE_SOURCE == "schedule"
    - if: $CI_COMMIT_REF_NAME == "master"
    - if: $CI_COMMIT_REF_NAME =~ /^v[0-9]+\.[0-9]+.*$/              # i.e. v1.0, v2.1rc1
    - if: $CI_COMMIT_REF_NAME =~ /^[0-9]+$/                         # PRs
    - if: $CI_COMMIT_REF_NAME == "rococo-v1"
  script:
    # we're using the bin built here, instead of having a parallel `build-linux-release`
<<<<<<< HEAD
    - time cargo build --release --verbose --bin polkadot --features disputes
=======
    - time cargo build --release --verbose --bin polkadot --features "disputes"
>>>>>>> 35d93c33
    - sccache -s
    # pack artifacts
    - mkdir -p ./artifacts
    - VERSION="${CI_COMMIT_REF_NAME}" # will be tag or branch name
    - mv ./target/release/polkadot ./artifacts/.
    - sha256sum ./artifacts/polkadot | tee ./artifacts/polkadot.sha256
    - EXTRATAG="$(./artifacts/polkadot --version |
        sed -n -r 's/^polkadot ([0-9.]+.*-[0-9a-f]{7,13})-.*$/\1/p')"
    - EXTRATAG="${CI_COMMIT_REF_NAME}-${EXTRATAG}-$(cut -c 1-8 ./artifacts/polkadot.sha256)"
    - echo "Polkadot version = ${VERSION} (EXTRATAG = ${EXTRATAG})"
    - echo -n ${VERSION} > ./artifacts/VERSION
    - echo -n ${EXTRATAG} > ./artifacts/EXTRATAG
    - cp -r scripts/* ./artifacts

check-runtime-benchmarks:
  stage:                           test
  <<:                              *rules-test
  <<:                              *docker-env
  <<:                              *compiler-info
  <<:                              *vault-secrets
  script:
    # Check that the node will compile with `runtime-benchmarks` feature flag.
    - ./scripts/gitlab/check_runtime_benchmarks.sh
    - sccache -s

check-no-default-features:
  stage:                           test
  <<:                              *rules-test
  <<:                              *docker-env
  <<:                              *compiler-info
  <<:                              *vault-secrets
  script:
    # Check that polkadot-cli will compile no default features.
    - ./scripts/gitlab/check_no_default_features.sh
    - sccache -s

spellcheck:
  stage:                           test
  <<:                              *docker-env
  <<:                              *rules-pr-only
  script:
    - cargo spellcheck --version
    # compare with the commit parent to the PR, given it's from a default branch
    - git fetch origin +${CI_DEFAULT_BRANCH}:${CI_DEFAULT_BRANCH}
    - cargo spellcheck list-files -vvv $(git diff --diff-filter=AM --name-only $(git merge-base ${CI_COMMIT_SHA} ${CI_DEFAULT_BRANCH} -- :^bridges))
    - time cargo spellcheck check -vvv --cfg=scripts/gitlab/spellcheck.toml --checkers hunspell --code 1
        $(git diff --diff-filter=AM --name-only $(git merge-base ${CI_COMMIT_SHA} ${CI_DEFAULT_BRANCH} -- :^bridges))
  allow_failure:                   true

build-adder-collator:
  stage:                           test
  <<:                              *collect-artifacts
  <<:                              *docker-env
  <<:                              *compiler-info
  rules:
    - if: $CI_PIPELINE_SOURCE == "schedule"
    - if: $CI_COMMIT_REF_NAME == "master"
    - if: $CI_COMMIT_REF_NAME =~ /^[0-9]+$/                         # PRs
    - if: $CI_COMMIT_REF_NAME == "rococo-v1"
  script:
    - time cargo build --release --verbose -p test-parachain-adder-collator
    - sccache -s
    # pack artifacts
    - mkdir -p ./artifacts
    - mv ./target/release/adder-collator ./artifacts/.
    - echo -n "${CI_COMMIT_REF_NAME}" > ./artifacts/VERSION
    - echo -n "${CI_COMMIT_REF_NAME}-${CI_COMMIT_SHORT_SHA}" > ./artifacts/EXTRATAG
    - echo "adder-collator version = $(cat ./artifacts/VERSION) (EXTRATAG = $(cat ./artifacts/EXTRATAG))"
    - cp -r scripts/* ./artifacts

#### stage:                        build

.check-dependent-project:          &check-dependent-project
  stage:                           build
  <<:                              *docker-env
  <<:                              *vault-secrets
  script:
    - git clone
        --depth=1
        "--branch=$PIPELINE_SCRIPTS_TAG"
        https://github.com/paritytech/pipeline-scripts
    - ./pipeline-scripts/check_dependent_project.sh
        paritytech
        polkadot
        --polkadot
        "$DEPENDENT_REPO"
        "$GITHUB_PR_TOKEN"

check-dependent-cumulus:
  <<: *check-dependent-project
  variables:
    DEPENDENT_REPO: cumulus

check-transaction-versions:
  # image must be ubuntu:20.04 based to match the linkers, this image has npm installed
  image:                           paritytech/contracts-ci-linux:production
  stage:                           build
  <<:                              *rules-test
  <<:                              *docker-env
  <<:                              *vault-secrets
  needs:
    - job:                         test-build-linux-stable
      artifacts:                   true
  before_script:
    - apt-get -y update; apt-get -y install jq lsof
    - npm install --ignore-scripts -g @polkadot/metadata-cmp
    - git fetch origin release
  script:
    - scripts/gitlab/check_extrinsics_ordering.sh

generate-impl-guide:
  stage:                           build
  <<:                              *rules-test
  <<:                              *docker-env
  image:
    name: michaelfbryan/mdbook-docker-image:v0.4.4
    entrypoint: [""]
  script:
    - mdbook build roadmap/implementers-guide

build-rustdoc:
  stage:                           build
  <<:                              *docker-env
  <<:                              *rules-test
  variables:
    SKIP_WASM_BUILD:               1
  artifacts:
    name:                          "${CI_JOB_NAME}_${CI_COMMIT_REF_NAME}-doc"
    when:                          on_success
    expire_in:                     7 days
    paths:
    - ./crate-docs/
  script:
    # FIXME: it fails with `RUSTDOCFLAGS="-Dwarnings"` and `--all-features`
    - time cargo doc --no-deps --workspace --verbose
    - rm -f ./target/doc/.lock
    - mv ./target/doc ./crate-docs
    # FIXME: remove me after CI image gets nonroot
    - chown -R nonroot:nonroot ./crate-docs
    - echo "<meta http-equiv=refresh content=0;url=polkadot_service/index.html>" > ./crate-docs/index.html
    - sccache -s

.build-push-image:                 &build-push-image
  <<:                              *kubernetes-env
  <<:                              *vault-secrets
  image:                           quay.io/buildah/stable
  variables:                       &image-variables
    GIT_STRATEGY:                  none
    DOCKER_USER:                   ${PARITYPR_USER}
    DOCKER_PASS:                   ${PARITYPR_PASS}
  before_script:                   &check-versions
    - test -s ./artifacts/VERSION || exit 1
    - test -s ./artifacts/EXTRATAG || exit 1
    - VERSION="$(cat ./artifacts/VERSION)"
    - EXTRATAG="$(cat ./artifacts/EXTRATAG)"
    - echo "Polkadot version = ${VERSION} (EXTRATAG = ${EXTRATAG})"
  script:
    - test "$DOCKER_USER" -a "$DOCKER_PASS" ||
        ( echo "no docker credentials provided"; exit 1 )
    - cd ./artifacts
    - buildah bud
        --format=docker
        --build-arg VCS_REF="${CI_COMMIT_SHA}"
        --build-arg BUILD_DATE="$(date -u '+%Y-%m-%dT%H:%M:%SZ')"
        --build-arg IMAGE_NAME="${IMAGE_NAME}"
        --tag "$IMAGE_NAME:$VERSION"
        --tag "$IMAGE_NAME:$EXTRATAG"
        --file ${DOCKERFILE} .
    # The job will success only on the protected branch
    - echo "$DOCKER_PASS" |
        buildah login --username "$DOCKER_USER" --password-stdin docker.io
    - buildah info
    - buildah push --format=v2s2 "$IMAGE_NAME:$VERSION"
    - buildah push --format=v2s2 "$IMAGE_NAME:$EXTRATAG"
  after_script:
    - buildah logout --all

publish-polkadot-image:
  stage:                           build
  <<:                              *build-push-image
  variables:
    <<:                            *image-variables
    # scripts/dockerfiles/polkadot_injected_debug.Dockerfile
    DOCKERFILE:                    dockerfiles/polkadot_injected_debug.Dockerfile
    IMAGE_NAME:                    docker.io/paritypr/synth-wave
  rules:
    # Don't run on releases - this is handled by the Github Action here:
    # .github/workflows/publish-docker-release.yml
    - if: $CI_COMMIT_REF_NAME =~ /^v[0-9]+\.[0-9]+.*$/              # i.e. v1.0, v2.1rc1
      when: never
    - if: $CI_PIPELINE_SOURCE == "schedule"
    - if: $CI_COMMIT_REF_NAME == "master"
    - if: $CI_COMMIT_REF_NAME =~ /^[0-9]+$/                         # PRs
    - if: $CI_COMMIT_REF_NAME == "rococo-v1"
      variables:
        <<:                        *image-variables
        IMAGE_NAME:                docker.io/parity/rococo
        DOCKER_USER:               ${DOCKER_HUB_USER}
        DOCKER_PASS:               ${DOCKER_HUB_PASS}
  needs:
    - job:                         test-build-linux-stable
      artifacts:                   true
  after_script:
    # pass artifacts to the simnet-tests job
    # https://docs.gitlab.com/ee/ci/multi_project_pipelines.html#with-variable-inheritance
    - echo "PARACHAINS_IMAGE_NAME=${IMAGE_NAME}" > ./artifacts/parachains.env
    - echo "PARACHAINS_IMAGE_TAG=$(cat ./artifacts/EXTRATAG)" >> ./artifacts/parachains.env
  artifacts:
    reports:
      # this artifact is used in simnet-tests job
      dotenv: ./artifacts/parachains.env

publish-adder-collator-image:
  # service image for Simnet
  stage:                           build
  <<:                              *build-push-image
  variables:
    <<:                            *image-variables
    # scripts/dockerfiles/collator_injected.Dockerfile
    DOCKERFILE:                    dockerfiles/collator_injected.Dockerfile
    IMAGE_NAME:                    docker.io/paritypr/colander
  rules:
    - if: $CI_PIPELINE_SOURCE == "schedule"
    - if: $CI_COMMIT_REF_NAME == "master"
    - if: $CI_COMMIT_REF_NAME =~ /^[0-9]+$/                         # PRs
    - if: $CI_COMMIT_REF_NAME == "rococo-v1"
  needs:
    - job:                         build-adder-collator
      artifacts:                   true
  after_script:
    - buildah logout --all
    # pass artifacts to the simnet-tests job
    - echo "COLLATOR_IMAGE_NAME=${IMAGE_NAME}" > ./artifacts/collator.env
    - echo "COLLATOR_IMAGE_TAG=$(cat ./artifacts/EXTRATAG)" >> ./artifacts/collator.env
  artifacts:
    reports:
      # this artifact is used in simnet-tests job
      dotenv: ./artifacts/collator.env

.update_weights:                   &update-weights
  stage:                           build
  when:                            manual
  tags:
    - weights
  variables:
    RUNTIME:                       polkadot
  artifacts:
    paths:
      - ${RUNTIME}_weights_${CI_COMMIT_SHORT_SHA}.patch
  script: |
    ./scripts/run_benches_for_runtime.sh $RUNTIME
    git diff -P > ${RUNTIME}_weights_${CI_COMMIT_SHORT_SHA}.patch

update_polkadot_weights:
  <<:                              *update-weights

update_kusama_weights:
  <<:                              *update-weights
  variables:
    RUNTIME:                       kusama

update_westend_weights:
  <<:                              *update-weights
  variables:
    RUNTIME:                       westend

#### stage:                        publish

publish-s3-release:                &publish-s3
  stage:                           publish
  needs:
    - job:                         test-build-linux-stable
      artifacts:                   true
  <<:                              *kubernetes-env
  <<:                              *vault-secrets
  image:                           paritytech/awscli:latest
  variables:
    GIT_STRATEGY:                  none
    PREFIX:                        "builds/polkadot/${ARCH}-${DOCKER_OS}"
  rules:
    # publishing binaries nightly
    - if: $CI_PIPELINE_SOURCE == "schedule"
  before_script:
    - *check-versions
  script:
    - echo "uploading objects to https://releases.parity.io/${PREFIX}/${VERSION}"
    - aws s3 sync --acl public-read ./artifacts/ s3://${AWS_BUCKET}/${PREFIX}/${VERSION}/
    - echo "update objects at https://releases.parity.io/${PREFIX}/${EXTRATAG}"
    - find ./artifacts -type f | while read file; do
        name="${file#./artifacts/}";
        aws s3api copy-object
          --copy-source ${AWS_BUCKET}/${PREFIX}/${VERSION}/${name}
          --bucket ${AWS_BUCKET} --key ${PREFIX}/${EXTRATAG}/${name};
      done
    - |
      cat <<-EOM
      |
      |  polkadot binary paths:
      |
      |  - https://releases.parity.io/${PREFIX}/${EXTRATAG}/polkadot
      |  - https://releases.parity.io/${PREFIX}/${VERSION}/polkadot
      |
      EOM
  after_script:
    - aws s3 ls s3://${AWS_BUCKET}/${PREFIX}/${EXTRATAG}/
        --recursive --human-readable --summarize

publish-rustdoc:
  stage:                           publish
  <<:                              *kubernetes-env
  <<:                              *vault-secrets
  image:                           paritytech/tools:latest
  variables:
    GIT_DEPTH:                     100
  rules:
    - if: $CI_PIPELINE_SOURCE == "web" && $CI_COMMIT_REF_NAME == "master"
    - if: $CI_COMMIT_REF_NAME == "master"
  # `needs:` can be removed after CI image gets nonroot. In this case `needs:` stops other
  # artifacts from being dowloaded by this job.
  needs:
    - job:                         build-rustdoc
      artifacts:                   true
  script:
    - rm -rf /tmp/*
    # Set git config
    - rm -rf .git/config
    - git config user.email "devops-team@parity.io"
    - git config user.name "${GITHUB_USER}"
    - git config remote.origin.url "https://${GITHUB_TOKEN}@github.com/paritytech/polkadot.git"
    - git config remote.origin.fetch "+refs/heads/*:refs/remotes/origin/*"
    - git fetch origin gh-pages
    # Save README and docs
    - cp -r ./crate-docs/ /tmp/doc/
    - cp README.md /tmp/doc/
    - git checkout gh-pages
    # Remove everything and restore generated docs and README
    - rm -rf ./*
    - mv /tmp/doc/* .
    # Upload files
    - git add --all --force
    # `git commit` has an exit code of > 0 if there is nothing to commit.
    # This causes GitLab to exit immediately and marks this job failed.
    # We don't want to mark the entire job failed if there's nothing to
    # publish though, hence the `|| true`.
    - git commit -m "Updated docs for ${CI_COMMIT_REF_NAME}" ||
        echo "___Nothing to commit___"
    - git push origin gh-pages --force
  after_script:
    - rm -rf .git/ ./*

#### stage:                        deploy

deploy-polkasync-kusama:
  stage:                           deploy
  rules:
    # former .rules-build
    - if: $CI_COMMIT_REF_NAME == "rococo-v1"
      when: never
    - if: $CI_PIPELINE_SOURCE == "schedule"
    - if: $CI_COMMIT_REF_NAME == "master"
  variables:
    POLKADOT_CI_COMMIT_NAME:       "${CI_COMMIT_REF_NAME}"
    POLKADOT_CI_COMMIT_REF:        "${CI_COMMIT_SHORT_SHA}"
  allow_failure:                   true
  trigger:                         "parity/infrastructure/parity-testnet"

simnet-tests:
  stage:                           deploy
  image:                           "${SIMNET_IMAGE}"
  <<:                              *kubernetes-env
  variables:
    GH_DIR:                        "https://github.com/paritytech/polkadot/tree/master/simnet_tests"
  rules:
    - if: $CI_PIPELINE_SOURCE == "schedule"
    - if: $CI_COMMIT_REF_NAME == "master"
    - if: $CI_COMMIT_REF_NAME =~ /^[0-9]+$/                         # PRs
    - if: $CI_COMMIT_REF_NAME == "rococo-v1"
  needs:
    - job:                         publish-polkadot-image
    - job:                         publish-adder-collator-image
  # `parachains.env` brings here `$PARACHAINS_IMAGE_NAME` and `$PARACHAINS_IMAGE_TAG`
  # (`$EXTRATAG` here, # i.e. `2643-0.8.29-5f689e0a-6b24dc54`).
  # `collator.env` brings here `$COLLATOR_IMAGE_NAME` and  `$COLLATOR_IMAGE_TAG`
  # For local tests with docker `$PARACHAINS_IMAGE_TAG` and `$COLLATOR_IMAGE_TAG`
  # can be replaced with `master` tag.

  # SIMNET_REF is a gitlab variable
  before_script:
    - echo "Simnet Tests Config"
    - echo "${SIMNET_IMAGE}"
    - echo "${PARACHAINS_IMAGE_NAME} ${PARACHAINS_IMAGE_TAG}"
    - echo "${COLLATOR_IMAGE_NAME} ${COLLATOR_IMAGE_TAG}"
    - echo "${GH_DIR}"
  script:
    - /home/nonroot/simnet/scripts/run-test-environment-manager-v2.sh
        --github-remote-dir="${GH_DIR}"
        --tag=smoketest
        --image="PARACHAINSIMAGE=${PARACHAINS_IMAGE_NAME}:${PARACHAINS_IMAGE_TAG}"
        --image="SYNTHIMAGE=${PARACHAINS_IMAGE_NAME}:${PARACHAINS_IMAGE_TAG}"
        --image="COLIMAGE=${COLLATOR_IMAGE_NAME}:${COLLATOR_IMAGE_TAG}"
        --image="SCRIPTSIMAGE=${SIMNET_IMAGE}"
  allow_failure:                   true
  retry: 2
  tags:
    - polkadot-simnet<|MERGE_RESOLUTION|>--- conflicted
+++ resolved
@@ -198,11 +198,7 @@
     - if: $CI_COMMIT_REF_NAME == "rococo-v1"
   script:
     # we're using the bin built here, instead of having a parallel `build-linux-release`
-<<<<<<< HEAD
     - time cargo build --release --verbose --bin polkadot --features disputes
-=======
-    - time cargo build --release --verbose --bin polkadot --features "disputes"
->>>>>>> 35d93c33
     - sccache -s
     # pack artifacts
     - mkdir -p ./artifacts
